--- conflicted
+++ resolved
@@ -60,12 +60,8 @@
     print(f"Transforming {native_space_target_file}", flush=True)
     os.chdir("/home/data/nbc/misc-projects/Salo_PowerReplication/")
     str_ = (
-<<<<<<< HEAD
-        f"antsApplyTransforms -e 3 -d 4 -i {native_space_target_file} "
-=======
         "singularity exec /home/data/cis/singularity-images/poldracklab-fmriprep_20.2.1.sif "
         f"antsApplyTransforms -d 4 -e 3 -i {native_space_target_file} "
->>>>>>> afb99b9d
         f"-r {template} -o {out_file} "
         f"-n LanczosWindowedSinc -t {xform_native_to_t1w} {xform_t1w_to_std}"
     )
